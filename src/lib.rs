<<<<<<< HEAD
//! Determine if two directories have different contents.
//!
//! For now, only one function exists: are they different, or not? In the future,
//! more functionality to actually determine the difference may be added.
//!
//! # Examples
//!
//! ```no_run
//! extern crate dir_diff;
//!
//! assert!(dir_diff::is_different("dir/a", "dir/b").unwrap());
//! ```

#![cfg_attr(docsrs, feature(doc_auto_cfg))]

extern crate walkdir;

use std::cmp::Ordering;
use std::fs::File;
use std::io::prelude::*;
use std::path::Path;

use walkdir::{DirEntry, WalkDir};

/// The various errors that can happen when diffing two directories
#[derive(Debug)]
pub enum Error {
    Io(std::io::Error),
    StripPrefix(std::path::StripPrefixError),
    WalkDir(walkdir::Error),
}

impl std::fmt::Display for Error {
    fn fmt(&self, f: &mut std::fmt::Formatter<'_>) -> std::fmt::Result {
        match self {
            Error::Io(inner) => write!(f, "I/O error: {}", inner),
            Error::StripPrefix(inner) => write!(f, "Strip prefix error: {}", inner),
            Error::WalkDir(inner) => write!(f, "Walk dir error: {}", inner),
        }
    }
}

impl std::error::Error for Error {}

/// Are the contents of two directories different?
///
/// # Examples
///
/// ```no_run
/// extern crate dir_diff;
///
/// assert!(dir_diff::is_different("dir/a", "dir/b").unwrap());
/// ```
pub fn is_different<A: AsRef<Path>, B: AsRef<Path>>(a_base: A, b_base: B) -> Result<bool, Error> {
    let mut a_walker = walk_dir(a_base)?;
    let mut b_walker = walk_dir(b_base)?;

    for (a, b) in (&mut a_walker).zip(&mut b_walker) {
        let a = a?;
        let b = b?;

        if a.depth() != b.depth()
            || a.file_type() != b.file_type()
            || a.file_name() != b.file_name()
            || (a.file_type().is_file() && read_to_vec(a.path())? != read_to_vec(b.path())?)
        {
            return Ok(true);
        }
    }

    Ok(a_walker.next().is_some() || b_walker.next().is_some())
}

fn walk_dir<P: AsRef<Path>>(path: P) -> Result<walkdir::IntoIter, std::io::Error> {
    let mut walkdir = WalkDir::new(path).sort_by(compare_by_file_name).into_iter();
    if let Some(Err(e)) = walkdir.next() {
        Err(e.into())
    } else {
        Ok(walkdir)
    }
}

fn compare_by_file_name(a: &DirEntry, b: &DirEntry) -> Ordering {
    a.file_name().cmp(b.file_name())
}

fn read_to_vec<P: AsRef<Path>>(file: P) -> Result<Vec<u8>, std::io::Error> {
    let mut data = Vec::new();
    let mut file = File::open(file.as_ref())?;

    file.read_to_end(&mut data)?;

    Ok(data)
}

impl From<std::io::Error> for Error {
    fn from(e: std::io::Error) -> Error {
        Error::Io(e)
    }
}

impl From<std::path::StripPrefixError> for Error {
    fn from(e: std::path::StripPrefixError) -> Error {
        Error::StripPrefix(e)
    }
}

impl From<walkdir::Error> for Error {
    fn from(e: walkdir::Error) -> Error {
        Error::WalkDir(e)
    }
}

#[cfg(test)]
mod tests {
    use super::*;

    #[test]
    fn test_display() {
        use std::io::ErrorKind;

        assert_eq!(
            format!(
                "{}",
                Error::Io(std::io::Error::new(ErrorKind::Other, "oh no!"))
            ),
            "I/O error: oh no!"
        );
    }
}
=======
//! > DESCRIPTION

#![cfg_attr(docsrs, feature(doc_auto_cfg))]
#![warn(missing_docs)]
#![warn(clippy::print_stderr)]
#![warn(clippy::print_stdout)]
#![allow(non_snake_case)] // TODO: Delete me
>>>>>>> afd27559
<|MERGE_RESOLUTION|>--- conflicted
+++ resolved
@@ -1,4 +1,3 @@
-<<<<<<< HEAD
 //! Determine if two directories have different contents.
 //!
 //! For now, only one function exists: are they different, or not? In the future,
@@ -13,17 +12,18 @@
 //! ```
 
 #![cfg_attr(docsrs, feature(doc_auto_cfg))]
-
-extern crate walkdir;
+#![warn(missing_docs)]
+#![warn(clippy::print_stderr)]
+#![warn(clippy::print_stdout)]
 
 use std::cmp::Ordering;
-use std::fs::File;
-use std::io::prelude::*;
 use std::path::Path;
 
 use walkdir::{DirEntry, WalkDir};
 
 /// The various errors that can happen when diffing two directories
+#[allow(clippy::exhaustive_enums)] // breaking change
+#[allow(missing_docs)]
 #[derive(Debug)]
 pub enum Error {
     Io(std::io::Error),
@@ -63,7 +63,7 @@
         if a.depth() != b.depth()
             || a.file_type() != b.file_type()
             || a.file_name() != b.file_name()
-            || (a.file_type().is_file() && read_to_vec(a.path())? != read_to_vec(b.path())?)
+            || (a.file_type().is_file() && std::fs::read(a.path())? != std::fs::read(b.path())?)
         {
             return Ok(true);
         }
@@ -83,15 +83,6 @@
 
 fn compare_by_file_name(a: &DirEntry, b: &DirEntry) -> Ordering {
     a.file_name().cmp(b.file_name())
-}
-
-fn read_to_vec<P: AsRef<Path>>(file: P) -> Result<Vec<u8>, std::io::Error> {
-    let mut data = Vec::new();
-    let mut file = File::open(file.as_ref())?;
-
-    file.read_to_end(&mut data)?;
-
-    Ok(data)
 }
 
 impl From<std::io::Error> for Error {
@@ -128,13 +119,4 @@
             "I/O error: oh no!"
         );
     }
-}
-=======
-//! > DESCRIPTION
-
-#![cfg_attr(docsrs, feature(doc_auto_cfg))]
-#![warn(missing_docs)]
-#![warn(clippy::print_stderr)]
-#![warn(clippy::print_stdout)]
-#![allow(non_snake_case)] // TODO: Delete me
->>>>>>> afd27559
+}