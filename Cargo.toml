--- conflicted
+++ resolved
@@ -2,7 +2,7 @@
 resolver = "2"
 
 [workspace.package]
-repository = "REPOSITORY"
+repository = "https://github.com/assert-rs/dir-diff.git"
 license = "MIT OR Apache-2.0"
 edition = "2021"
 rust-version = "1.69"  # MSRV
@@ -86,22 +86,13 @@
 zero_sized_map_values = "warn"
 
 [package]
-<<<<<<< HEAD
 name = "dir-diff"
 version = "0.3.3"
 description = "Do two directories have different contents?"
-repository = "https://github.com/assert-rs/dir-diff.git"
 homepage = "https://github.com/assert-rs/dir-diff"
 categories = ["filesystem", "development-tools::testing"]
 keywords = ["directory", "diff", "fs"]
-=======
-name = "PROJECT"
-version = "0.0.1"
-description = "DESCRIPTION"
-categories = []
-keywords = []
 repository.workspace = true
->>>>>>> 266ead1e
 license.workspace = true
 edition.workspace = true
 rust-version.workspace = true
